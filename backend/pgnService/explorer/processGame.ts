'use strict';

import {
    AttributeValue,
    ConditionalCheckFailedException,
    DeleteItemCommand,
    DynamoDBClient,
    GetItemCommand,
    PutItemCommand,
    UpdateItemCommand,
} from '@aws-sdk/client-dynamodb';
import { marshall, unmarshall } from '@aws-sdk/util-dynamodb';
import { Chess } from '@jackstenglein/chess';
import { DynamoDBRecord, DynamoDBStreamHandler } from 'aws-lambda';
import deepEqual from 'deep-equal';
import {
    ExplorerGame,
    ExplorerMove,
    ExplorerPosition,
    ExplorerResult,
    Game,
    GameResult,
} from './types';

const STARTING_POSITION_FEN = 'rnbqkbnr/pppppppp/8/8/8/8/PPPPPPPP/RNBQKBNR w KQkq - 0 1';

const dynamo = new DynamoDBClient({ region: 'us-east-1' });
const explorerTable = process.env.stage + '-explorer';

/** An ExplorerPosition extracted from a specific game. */
interface ExplorerPositionExtraction {
    /** The normalized FEN of the position. */
    normalizedFen: string;

    /** The result of the game from this position. */
    result: keyof ExplorerResult;

    /** The moves that continued from this position in the game. */
    moves: Record<string, ExplorerMoveExtraction>;
}

/** An ExplorerMove extracted from a specific game. */
interface ExplorerMoveExtraction {
    /** The SAN of the move. */
    san: string;

    /** The result of the move. */
    result: keyof ExplorerResult;
}

/** An update to an ExplorerPosition. */
interface ExplorerPositionUpdate {
    /** The normalized FEN of the position. */
    normalizedFen: string;

    /** The old result of the game from this position. */
    oldResult?: keyof ExplorerResult;

    /** The new result of the game from this position. */
    newResult?: keyof ExplorerResult;

    /** The moves to update on the FEN. */
    moves: ExplorerMoveUpdate[];
}

/** An update to an ExplorerMove. */
interface ExplorerMoveUpdate {
    san: string;

    /** The old result of the move. */
    oldResult?: keyof ExplorerResult;

    /** The new result of the move. */
    newResult?: keyof ExplorerResult;
}

/**
 * Extracts the positions from a list of Games and saves them to the explorer table.
 * @param event The DynamoDB stream event that triggered this Lambda. It contains the Game table objects.
 */
export const handler: DynamoDBStreamHandler = async (event) => {
    for (const record of event.Records) {
        await processRecord(record);
    }
};

/**
 * Extracts the positions from a single Game and saves or removes them as necessary.
 * @param record A single DynamoDB stream record to extract positions from.
 */
async function processRecord(record: DynamoDBRecord) {
    try {
        const oldGame = record.dynamodb?.OldImage
            ? (unmarshall(
                  record.dynamodb.OldImage as Record<string, AttributeValue>,
              ) as Game)
            : undefined;
        const newGame = record.dynamodb?.NewImage
            ? (unmarshall(
                  record.dynamodb.NewImage as Record<string, AttributeValue>,
              ) as Game)
            : undefined;

        const game = newGame || oldGame;
        if (!game) {
            console.log('Neither new game nor old game are present, skipping');
            return;
        }

        if (oldGame?.pgn === newGame?.pgn && oldGame?.unlisted === newGame?.unlisted) {
            console.log('Neither PGN nor unlisted was updated, skipping');
            return;
        }

        const oldExplorerPositions = extractPositions(oldGame);
        const newExplorerPositions = extractPositions(newGame);
        const updates = getUpdates(oldExplorerPositions, newExplorerPositions);

        console.log('Length of updates: ', updates.length);

        const promises: Promise<boolean>[] = [];
        for (const update of Object.values(updates)) {
            promises.push(writeExplorerPosition(game, update));
        }
        const results = await Promise.all(promises);
        console.log('Finished with %d results: %j', results.length, results);
    } catch (err) {
        console.log('ERROR: Failed to process record %j: ', record, err);
    }
}

/**
 * Extracts all ExplorerPositionUpdates from the given PGN.
 * @param pgn The PGN to extract ExplorerPositionUpdates from.
 * @returns A map from normalized FEN to ExplorerPositionUpdate.
 */
function extractPositions(game?: Game): Record<string, ExplorerPositionExtraction> {
    if (game?.unlisted) {
        return {};
    }
    if (!game?.pgn) {
        return {};
    }

    const chess = new Chess({ pgn: game.pgn });
    if (chess.history().length === 0) {
        return {};
    }
    chess.seek(null);

    const explorerPositions: Record<string, ExplorerPositionExtraction> = {};
    extractPositionRecursive(chess, explorerPositions);
    return explorerPositions;
}

/**
 * Recursively extracts all ExplorerPositionUpdates from the given Chess object.
 * @param chess The Chess object to extract positions from.
 * @param explorerPositions A map from normalized FEN to ExplorerPositionUpdate where
 * the extracted updates will be saved.
 */
function extractPositionRecursive(
    chess: Chess,
    explorerPositions: Record<string, ExplorerPositionExtraction>,
) {
    const normalizedFen = chess.normalizedFen();
    const isMainline = chess.isInMainline();

    const explorerPosition: ExplorerPositionExtraction = explorerPositions[
        normalizedFen
    ] || {
        normalizedFen,
        result: isMainline
            ? getExplorerMoveResult(chess.header().tags.Result)
            : 'analysis',
        moves: {},
    };
    explorerPositions[normalizedFen] = explorerPosition;

    const nextMove = chess.nextMove();
    if (nextMove) {
        if (
            nextMove.san !== 'Z0' &&
            (isMainline || !explorerPosition.moves[nextMove.san])
        ) {
            explorerPosition.moves[nextMove.san] = {
                san: nextMove.san,
                result: isMainline
                    ? getExplorerMoveResult(chess.header().tags.Result)
                    : 'analysis',
            };
        }
        chess.seek(nextMove);
        extractPositionRecursive(chess, explorerPositions);

        for (const variation of nextMove.variations || []) {
            if (variation[0]) {
                if (
                    variation[0].san !== 'Z0' &&
                    !explorerPosition.moves[variation[0].san]
                ) {
                    explorerPosition.moves[variation[0].san] = {
                        san: variation[0].san,
                        result: 'analysis',
                    };
                }

                chess.seek(variation[0]);
                extractPositionRecursive(chess, explorerPositions);
            }
        }
    }
}

/**
 * Returns a list of ExplorerPositionUpdates necessary to get from the old
 * ExplorerPositionExtractions to the new ExplorerPositionExtractions.
 * @param oldPositions The ExplorerPositionExtractions before the update.
 * @param newPositions The ExplorerPositionExtractions after the update.
 * @returns A list of ExplorerPositionUpdates.
 */
function getUpdates(
    oldPositions: Record<string, ExplorerPositionExtraction>,
    newPositions: Record<string, ExplorerPositionExtraction>,
): ExplorerPositionUpdate[] {
    const updates: ExplorerPositionUpdate[] = [];

    // Handles updates and deletes of positions
    for (const [fen, oldPosition] of Object.entries(oldPositions)) {
        const newPosition = newPositions[fen];
        if (deepEqual(oldPosition, newPosition)) {
            continue;
        }

        const moves: ExplorerMoveUpdate[] = [];

        // Handles updates and deletes of moves
        for (const [san, oldMove] of Object.entries(oldPosition.moves)) {
            const newMove = newPosition?.moves[san];
            if (deepEqual(oldMove, newMove)) {
                continue;
            }

            moves.push({
                san,
                oldResult: oldMove.result,
                newResult: newMove?.result,
            });
        }

        // Handles new moves
        for (const [san, newMove] of Object.entries(newPosition?.moves || {})) {
            if (oldPosition.moves[san]) {
                continue;
            }

            moves.push({
                san,
                newResult: newMove.result,
            });
        }

        updates.push({
            normalizedFen: fen,
            oldResult: oldPosition.result,
            newResult: newPosition?.result,
            moves,
        });
    }

    // Handles new positions
    for (const [fen, newPosition] of Object.entries(newPositions)) {
        if (oldPositions[fen]) {
            continue;
        }

        updates.push({
            normalizedFen: fen,
            newResult: newPosition.result,
            moves: Object.values(newPosition.moves).map((m) => ({
                san: m.san,
                newResult: m.result,
            })),
        });
    }

    return updates;
}

/**
 * Converts a PGN result to an ExplorerMoveResult.
 * @param result The PGN result to convert.
 * @returns The ExplorerMoveResult matching the PGN result.
 */
function getExplorerMoveResult(result?: string): keyof ExplorerResult {
    switch (result) {
        case GameResult.White:
            return 'white';
        case GameResult.Black:
            return 'black';
        case GameResult.Draw:
            return 'draws';
    }
    return 'analysis';
}

/**
 * Writes the provided ExplorerPositionUpdate to DynamoDB, ensuring that an existing ExplorerPosition
 * for the same FEN is not overwritten. If this is a new ExplorerPosition, then it is created in a
 * way that allows for future updates.
 * @param game The game that generated the ExplorerPosition.
 * @param chess The Chess.ts instance to use when generating initial ExplorerPosition moves.
 * @param update The update to apply to the ExplorerPosition.
 */
async function writeExplorerPosition(
    game: Game,
    update: ExplorerPositionUpdate,
): Promise<boolean> {
    if (!update.newResult && !update.oldResult) {
        throw new Error('ERROR: update does not contain newResult nor oldResult');
    }

    let success = false;

    const position = await fetchExplorerPosition(update.normalizedFen);
    if (!position && !update.oldResult) {
        success = await setOrUpdateExplorerPosition(game, update);
    } else {
        success = await updateExplorerPosition(getExplorerCohort(game), update, position);
    }

    if (success) {
        updateExplorerGame(game, update);
    }
    return success;
}

/**
 * Fetches the explorer position with the given FEN from the database.
 * If it does not exist, undefined is returned.
 * @param normalizedFen The normalized FEN to fetch.
 * @returns The explorer position with the normalized FEN.
 */
async function fetchExplorerPosition(
    normalizedFen: string,
): Promise<ExplorerPosition | undefined> {
    const input = new GetItemCommand({
        Key: {
            normalizedFen: {
                S: normalizedFen,
            },
            id: {
                S: 'POSITION',
            },
        },
        TableName: explorerTable,
    });

    const output = await dynamo.send(input);
    if (!output.Item) {
        return undefined;
    }

    return unmarshall(output.Item) as ExplorerPosition;
}

/**
 * Creates a blank ExplorerPosition with the provided update applied and conditionally saves it.
 * If the ExplorerPosition already exists, it falls back to updating the ExplorerPosition.
 * @param game The game that generated the ExplorerPosition.
 * @param chess The Chess.ts instance to use when generating initial ExplorerPosition moves.
 * @param update The update to apply to the ExplorerPosition.
 * @returns True if the ExplorerPosition was successfully saved.
 */
async function setOrUpdateExplorerPosition(
    game: Game,
    update: ExplorerPositionUpdate,
): Promise<boolean> {
    if (!update.newResult) {
        throw new Error(
            'ERROR: setExplorerPosition called with update where newResult is undefined',
        );
    }

    const cohort = getExplorerCohort(game);
    try {
        const initialExplorerPosition = getInitialExplorerPosition(update, cohort);

        await dynamo.send(
            new PutItemCommand({
                Item: marshall(initialExplorerPosition),
                ConditionExpression: 'attribute_not_exists(normalizedFen)',
                TableName: explorerTable,
            }),
        );
        return true;
    } catch (err) {
        if (err instanceof ConditionalCheckFailedException) {
            // This should be rare, as it only happens when two games with the same
            // new position are added simultaneously
            return await updateExplorerPosition(cohort, update, undefined);
        }
        throw new Error(`ERROR: Failed to set explorer position: ${update}\r\r${err}`);
    }
}

/**
 * Gets the cohort, as used in the explorer database, of the game.
 * For most games, this will just be the game's cohort. However, for
 * games in the masters DB, it is the value `masters-<timeClass>`, where
 * <timeClass> is either standard, rapid, blitz or unknown.
 * @param game The game to get the explorer cohort for.
 * @returns The explorer cohort of the game.
 */
function getExplorerCohort(game: Game): string {
    if (game.cohort !== 'masters') {
        return game.cohort;
    }
    if (!game.timeClass) {
        return 'masters-unknown';
    }
    return `masters-${game.timeClass.toLowerCase()}`;
}

/**
 * Returns an ExplorerPosition object initialized with the data in the update.
 * @param chess A Chess.ts instance to use when generating the list of legal moves in the position.
 * @param update The ExplorerPositionUpdate to apply to a blank ExplorerPosition.
 * @param cohort The cohort the update applies to.
 * @returns An ExplorerPosition object initialized with the given update data.
 */
function getInitialExplorerPosition(
    update: ExplorerPositionUpdate,
    cohort: string,
): ExplorerPosition {
    const chess = new Chess({ fen: update.normalizedFen });
    const moves = chess.moves({ disableNullMoves: true });

    const explorerMoves = moves.reduce(
        (map, move) => {
            map[move.san] = {
                san: move.san,
<<<<<<< HEAD
                results: {
                    [cohort]: {},
                },
=======
                results: {},
>>>>>>> a61c5998
            };
            return map;
        },
        {} as Record<string, ExplorerMove>,
    );

    const explorerPosition = {
        normalizedFen: update.normalizedFen,
        id: 'POSITION',
        results: {
            [cohort]: {
                [update.newResult!]: 1,
            },
        },
        moves: explorerMoves,
    };

    for (const move of Object.values(update.moves)) {
        explorerPosition.moves[move.san].results[cohort] = {
            [move.newResult!]: 1,
        };
    }

    return explorerPosition;
}

/**
 * Updates an existing ExplorerPosition with the provided update.
 * @param cohort The cohort the update applies to.
 * @param update The update to apply to the ExplorerPosition.
 * @param position The current ExplorerPosition in the database.
 * @returns True if the update was successfully applied.
 */
async function updateExplorerPosition(
    cohort: string,
    update: ExplorerPositionUpdate,
    position: ExplorerPosition | undefined,
): Promise<boolean> {
    if (await setExplorerPositionCohort(cohort, update, position)) {
        return true;
    }

    let updateExpression: string;
    const expressionAttrValues: Record<string, AttributeValue> = {};
    const expressionAttrNames: Record<string, string> = {
        '#cohort': cohort,
    };

    if (update.oldResult && !update.newResult) {
        // The position was removed or the game as a whole was deleted
        updateExpression = `ADD results.#cohort.${update.oldResult} :dec, `;
        expressionAttrValues[':dec'] = { N: '-1' };
    } else if (update.oldResult !== update.newResult) {
        // The game's entire result was modified
        updateExpression = `ADD results.#cohort.${update.newResult} :inc, `;
        if (update.oldResult) {
            updateExpression += `results.#cohort.${update.oldResult} :dec, `;
            expressionAttrValues[':dec'] = { N: '-1' };
        }
        expressionAttrValues[':inc'] = { N: '1' };
    } else {
        // There was no change to the game's result, but there are changes to the moves
        updateExpression = `ADD `;
    }

    Object.values(update.moves).forEach((move, index) => {
        if (move.oldResult && move.oldResult !== move.newResult) {
            // The move was removed or the result was changed
            updateExpression += `moves.#san${index}.results.#cohort.${move.oldResult} :dec, `;
            expressionAttrValues[':dec'] = { N: '-1' };
        }
        if (move.newResult) {
            // The move was added or its result changed
            updateExpression += `moves.#san${index}.results.#cohort.${move.newResult} :inc, `;
            expressionAttrValues[':inc'] = { N: '1' };
        }
        expressionAttrNames[`#san${index}`] = move.san;
    });

    updateExpression = updateExpression.substring(
        0,
        updateExpression.length - ', '.length,
    );

    const input = new UpdateItemCommand({
        Key: {
            normalizedFen: {
                S: update.normalizedFen,
            },
            id: {
                S: 'POSITION',
            },
        },
        UpdateExpression: updateExpression,
        ExpressionAttributeNames: expressionAttrNames,
        ExpressionAttributeValues: expressionAttrValues,
        TableName: explorerTable,
        ReturnValues: 'NONE',
    });

    try {
        await dynamo.send(input);
        return true;
    } catch (err) {
        console.log(
            'ERROR: Failed to update explorer position %j with input %j: ',
            update,
            input,
            err,
        );
        throw err;
    }
}

/**
 * Updates the given explorer position so that the given cohort is first initialized in the explorer position.
 * If the explorer position already has the given cohort, then the update fails. The function returns true
 * if the update is successful.
 * @param cohort The cohort to initialize.
 * @param update The update to apply.
 * @param position The current ExplorerPosition in the database.
 * @returns True if the update is successful.
 */
async function setExplorerPositionCohort(
    cohort: string,
    update: ExplorerPositionUpdate,
    position: ExplorerPosition | undefined,
): Promise<boolean> {
    if (position?.results[cohort] || update.oldResult || !update.newResult) {
        return false;
    }

    let updateExpression = `SET results.#cohort = :result, `;
    const exprAttrValues: Record<string, AttributeValue> = {
        ':result': {
            M: {
                [update.newResult]: { N: '1' },
            },
        },
    };
    const exprAttrNames: Record<string, string> = {
        '#cohort': cohort,
    };

<<<<<<< HEAD
    const chess = new Chess({ fen: update.normalizedFen });
    const moves = chess.moves({ disableNullMoves: true });

    const resultPerMove: Record<string, keyof ExplorerResult | undefined> = {};
    update.moves.forEach((move) => (resultPerMove[move.san] = move.newResult));

    moves.forEach((move, index) => {
        updateExpression += `moves.#san${index}.results.#cohort = :result${index}, `;
        exprAttrNames[`#san${index}`] = move.san;
        const result = resultPerMove[move.san];
        exprAttrValues[`:result${index}`] = {
            M: result
                ? {
                      [result]: { N: '1' },
                  }
                : {},
=======
    Object.values(update.moves).forEach((move, index) => {
        updateExpression += `moves.#san${index}.results.#cohort = :result${index}, `;
        exprAttrNames[`#san${index}`] = move.san;
        exprAttrValues[`:result${index}`] = {
            M: {
                [move.newResult!]: { N: '1' },
            },
>>>>>>> a61c5998
        };
    });

    updateExpression = updateExpression.substring(
        0,
        updateExpression.length - ', '.length,
    );

    const input = new UpdateItemCommand({
        Key: {
            normalizedFen: {
                S: update.normalizedFen,
            },
            id: {
                S: 'POSITION',
            },
        },
        UpdateExpression: updateExpression,
        ConditionExpression: 'attribute_not_exists(results.#cohort)',
        ExpressionAttributeNames: exprAttrNames,
        ExpressionAttributeValues: exprAttrValues,
        TableName: explorerTable,
        ReturnValues: 'NONE',
    });

    try {
        await dynamo.send(input);
        return true;
    } catch (err) {
        if (err instanceof ConditionalCheckFailedException) {
            // This happens only when two people in the same cohort simultaneously
            // upload a game with a move not played before in that cohort
<<<<<<< HEAD
            console.log('setExplorerPositionCohort conditional check failed');
            return false;
        }
        console.log('Failed setExplorerPositionCohort: ', err);
=======
            return false;
        }
>>>>>>> a61c5998
        throw err;
    }
}

/**
 * Sets or removes the ExplorerGame associated with this game and update as necessary.
 * @param game The game associated with the ExplorerPosition.
 * @param update The update applied to the ExplorerPosition.
 * @returns
 */
async function updateExplorerGame(game: Game, update: ExplorerPositionUpdate) {
    if (update.oldResult && !update.newResult) {
        // The position or game was deleted
        return removeExplorerGame(game, update);
    } else {
        // The position or game is new or modified
        return putExplorerGame(game, update);
    }
}

/**
 * Sets the ExplorerGame in the database associated with this game and update. If the position
 * is the starting position, then the update is skipped.
 * @param game The game associated with the ExplorerPosition.
 * @param update The update applied to the ExplorerPosition.
 */
async function putExplorerGame(game: Game, update: ExplorerPositionUpdate) {
<<<<<<< HEAD
    if (update.normalizedFen === STARTING_POSITION_FEN) {
        return;
    }

=======
>>>>>>> a61c5998
    const id = `GAME#${getExplorerCohort(game)}#${game.id}`;
    const explorerGame: ExplorerGame = {
        normalizedFen: update.normalizedFen,
        id,
        cohort: game.cohort,
        owner: game.owner,
        result: update.newResult!,
        game: {
            cohort: game.cohort,
            id: game.id,
            date: game.date,
            createdAt: game.createdAt,
            publishedAt: game.publishedAt,
            owner: game.owner,
            ownerDisplayName: game.ownerDisplayName,
            timeClass: game.timeClass,
            headers: {
                White: game.headers.White,
                WhiteElo: game.headers.WhiteElo,
                Black: game.headers.Black,
                BlackElo: game.headers.BlackElo,
                Result: game.headers.Result,
                PlyCount: game.headers.PlyCount,
            },
        },
    };

    try {
        await dynamo.send(
            new PutItemCommand({
                Item: marshall(explorerGame, { removeUndefinedValues: true }),
                TableName: explorerTable,
            }),
        );
    } catch (err) {
        console.log('ERROR: Failed to set explorer game %j: ', explorerGame, err);
    }
}

/**
 * Removes the ExplorerGame in the database associated with this game and update. If the
 * position is the starting position, then the update is skipped.
 * @param game The game associated with the ExplorerPosition.
 * @param update The update applied to the ExplorerPosition.
 */
async function removeExplorerGame(game: Game, update: ExplorerPositionUpdate) {
    if (update.normalizedFen === STARTING_POSITION_FEN) {
        return;
    }

    try {
        const id = `GAME#${getExplorerCohort(game)}#${game.id}`;
        await dynamo.send(
            new DeleteItemCommand({
                Key: {
                    normalizedFen: { S: update.normalizedFen },
                    id: { S: id },
                },
                TableName: explorerTable,
            }),
        );
    } catch (err) {
        console.log('ERROR: Failed to delete explorer game: ', err);
    }
}<|MERGE_RESOLUTION|>--- conflicted
+++ resolved
@@ -440,13 +440,9 @@
         (map, move) => {
             map[move.san] = {
                 san: move.san,
-<<<<<<< HEAD
                 results: {
                     [cohort]: {},
                 },
-=======
-                results: {},
->>>>>>> a61c5998
             };
             return map;
         },
@@ -591,7 +587,6 @@
         '#cohort': cohort,
     };
 
-<<<<<<< HEAD
     const chess = new Chess({ fen: update.normalizedFen });
     const moves = chess.moves({ disableNullMoves: true });
 
@@ -608,15 +603,6 @@
                       [result]: { N: '1' },
                   }
                 : {},
-=======
-    Object.values(update.moves).forEach((move, index) => {
-        updateExpression += `moves.#san${index}.results.#cohort = :result${index}, `;
-        exprAttrNames[`#san${index}`] = move.san;
-        exprAttrValues[`:result${index}`] = {
-            M: {
-                [move.newResult!]: { N: '1' },
-            },
->>>>>>> a61c5998
         };
     });
 
@@ -649,15 +635,10 @@
         if (err instanceof ConditionalCheckFailedException) {
             // This happens only when two people in the same cohort simultaneously
             // upload a game with a move not played before in that cohort
-<<<<<<< HEAD
             console.log('setExplorerPositionCohort conditional check failed');
             return false;
         }
         console.log('Failed setExplorerPositionCohort: ', err);
-=======
-            return false;
-        }
->>>>>>> a61c5998
         throw err;
     }
 }
@@ -685,13 +666,10 @@
  * @param update The update applied to the ExplorerPosition.
  */
 async function putExplorerGame(game: Game, update: ExplorerPositionUpdate) {
-<<<<<<< HEAD
     if (update.normalizedFen === STARTING_POSITION_FEN) {
         return;
     }
 
-=======
->>>>>>> a61c5998
     const id = `GAME#${getExplorerCohort(game)}#${game.id}`;
     const explorerGame: ExplorerGame = {
         normalizedFen: update.normalizedFen,
